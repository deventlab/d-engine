--- conflicted
+++ resolved
@@ -2,18 +2,7 @@
 All notable changes to this project will be documented in this file.
 
 ---
-## [v0.1.0] - 2025-04-11 [✅ Released]
-### Added
-- Initial implementation of core Raft consensus algorithm
-  - Leader election
-  - Log replication
-  - State machine persistence
-- Basic cluster communication layer using gRPC
-  - Node-to-node heartbeat mechanism
-  - AppendEntries RPC implementation
-- Minimal working example demonstrating 3-node cluster setup
 
-<<<<<<< HEAD
 ## [v0.1.2] - 2025-04-20 [✅ Released]
 
 ### Features
@@ -28,8 +17,18 @@
 ### Refactors
 - **Error Handling**: Separated protocol errors from system-level errors (#66)  
 
-=======
->>>>>>> f671e830
+--- 
+## [v0.1.0] - 2025-04-11 [✅ Released]
+### Added
+- Initial implementation of core Raft consensus algorithm
+  - Leader election
+  - Log replication
+  - State machine persistence
+- Basic cluster communication layer using gRPC
+  - Node-to-node heartbeat mechanism
+  - AppendEntries RPC implementation
+- Minimal working example demonstrating 3-node cluster setup
+
 ---
 # Release Roadmap
 
@@ -51,4 +50,5 @@
 
 ---
 [//]: # (Version Links)
-[v0.1.0]: https://github.com/deventlab/d-engine/releases/tag/v0.1.0+[v0.1.0]: https://github.com/deventlab/d-engine/releases/tag/v0.1.0
+[v0.1.2]: https://github.com/deventlab/d-engine/releases/tag/v0.1.2